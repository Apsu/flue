use candle_core::{DType, IndexOp, Module, Result, Tensor, D};
use candle_nn::{LayerNorm, Linear, RmsNorm, VarBuilder};

// https://github.com/black-forest-labs/flux/blob/727e3a71faf37390f318cf9434f0939653302b60/src/flux/model.py#L12
#[derive(Debug, Clone)]
pub struct Config {
    pub in_channels: usize,
    pub vec_in_dim: usize,
    pub context_in_dim: usize,
    pub hidden_size: usize,
    pub mlp_ratio: f64,
    pub num_heads: usize,
    pub depth: usize,
    pub depth_single_blocks: usize,
    pub axes_dim: Vec<usize>,
    pub theta: usize,
    pub qkv_bias: bool,
    pub guidance_embed: bool,
}

impl Config {
    // https://github.com/black-forest-labs/flux/blob/727e3a71faf37390f318cf9434f0939653302b60/src/flux/util.py#L32
    pub fn dev() -> Self {
        Self {
            in_channels: 64,
            vec_in_dim: 768,
            context_in_dim: 4096,
            hidden_size: 3072,
            mlp_ratio: 4.0,
            num_heads: 24,
            depth: 19,
            depth_single_blocks: 38,
            axes_dim: vec![16, 56, 56],
            theta: 10_000,
            qkv_bias: true,
            guidance_embed: true,
        }
    }

    // https://github.com/black-forest-labs/flux/blob/727e3a71faf37390f318cf9434f0939653302b60/src/flux/util.py#L64
    pub fn schnell() -> Self {
        Self {
            in_channels: 64,
            vec_in_dim: 768,
            context_in_dim: 4096,
            hidden_size: 3072,
            mlp_ratio: 4.0,
            num_heads: 24,
            depth: 19,
            depth_single_blocks: 38,
            axes_dim: vec![16, 56, 56],
            theta: 10_000,
            qkv_bias: true,
            guidance_embed: false,
        }
    }
}

fn layer_norm(dim: usize, vb: VarBuilder) -> Result<LayerNorm> {
    let ws = Tensor::ones(dim, vb.dtype(), vb.device())?;
    Ok(LayerNorm::new_no_bias(ws, 1e-6))
}

#[cfg(any(
    feature = "flash-attn-v2",
    feature = "flash-attn-v3",
    feature = "flash-attn"
))]
fn scaled_dot_product_attention(q: &Tensor, k: &Tensor, v: &Tensor) -> Result<Tensor> {
    let dim = q.dim(D::Minus1)?;
    let scale_factor = 1.0 / (dim as f64).sqrt();
    let batch_dims = q.dims().to_vec();

    // Reshape for flash attention
    let q = q.transpose(1, 2)?;
    let k = k.transpose(1, 2)?;
    let v = v.transpose(1, 2)?;

    // Use appropriate flash attention function
    #[cfg(feature = "flash-attn")]
    let attn = candle_flash_attn::flash_attn(&q, &k, &v, scale_factor as f32, false)?;

    #[cfg(feature = "flash-attn-v2")]
    let attn = flue_flash_attn_v2::flash_attn(&q, &k, &v, scale_factor as f32, false)?;

    #[cfg(feature = "flash-attn-v3")]
    let attn = flue_flash_attn_v3::flash_attn(&q, &k, &v, scale_factor as f32, false, true)?;

    // Transform back to original format
    attn.transpose(1, 2)?.reshape(batch_dims)
}

#[cfg(not(any(
    feature = "flash-attn-v2",
    feature = "flash-attn-v3",
    feature = "flash-attn"
)))]
fn scaled_dot_product_attention(q: &Tensor, k: &Tensor, v: &Tensor) -> Result<Tensor> {
    let dim = q.dim(D::Minus1)?;
    let scale_factor = 1.0 / (dim as f64).sqrt();
    let mut batch_dims = q.dims().to_vec();
    batch_dims.pop();
    batch_dims.pop();
    let q = q.flatten_to(batch_dims.len() - 1)?;
    let k = k.flatten_to(batch_dims.len() - 1)?;
    let v = v.flatten_to(batch_dims.len() - 1)?;
    let attn_weights = (q.matmul(&k.t()?)? * scale_factor)?;
    let attn_scores = candle_nn::ops::softmax_last_dim(&attn_weights)?.matmul(&v)?;
    batch_dims.push(attn_scores.dim(D::Minus2)?);
    batch_dims.push(attn_scores.dim(D::Minus1)?);
    attn_scores.reshape(batch_dims)
}

fn rope(pos: &Tensor, dim: usize, theta: usize) -> Result<Tensor> {
    if dim % 2 == 1 {
        candle_core::bail!("dim {dim} is odd")
    }
    let dev = pos.device();
    let theta = theta as f64;
    let inv_freq: Vec<_> = (0..dim)
        .step_by(2)
        .map(|i| 1f32 / theta.powf(i as f64 / dim as f64) as f32)
        .collect();
    let inv_freq_len = inv_freq.len();
    let inv_freq = Tensor::from_vec(inv_freq, (1, 1, inv_freq_len), dev)?;
    let inv_freq = inv_freq.to_dtype(pos.dtype())?;
    let freqs = pos.unsqueeze(2)?.broadcast_mul(&inv_freq)?;
    let cos = freqs.cos()?;
    let sin = freqs.sin()?;
    let out = Tensor::stack(&[&cos, &sin.neg()?, &sin, &cos], 3)?;
    let (b, n, d, _ij) = out.dims4()?;
    out.reshape((b, n, d, 2, 2))
}

fn apply_rope(x: &Tensor, freq_cis: &Tensor) -> Result<Tensor> {
    let dims = x.dims();
    let (b_sz, n_head, seq_len, n_embd) = x.dims4()?;
    let x = x.reshape((b_sz, n_head, seq_len, n_embd / 2, 2))?;
    let x0 = x.narrow(D::Minus1, 0, 1)?;
    let x1 = x.narrow(D::Minus1, 1, 1)?;
    let fr0 = freq_cis.get_on_dim(D::Minus1, 0)?;
    let fr1 = freq_cis.get_on_dim(D::Minus1, 1)?;
    (fr0.broadcast_mul(&x0)? + fr1.broadcast_mul(&x1)?)?.reshape(dims.to_vec())
}

pub(crate) fn attention(q: &Tensor, k: &Tensor, v: &Tensor, pe: &Tensor) -> Result<Tensor> {
    let q = apply_rope(q, pe)?.contiguous()?;
    let k = apply_rope(k, pe)?.contiguous()?;
    let x = scaled_dot_product_attention(&q, &k, v)?;
    x.transpose(1, 2)?.flatten_from(2)
}

pub(crate) fn timestep_embedding(t: &Tensor, dim: usize, dtype: DType) -> Result<Tensor> {
    const TIME_FACTOR: f64 = 1000.;
    const MAX_PERIOD: f64 = 10000.;
    if dim % 2 == 1 {
        candle_core::bail!("{dim} is odd")
    }
    let dev = t.device();
    let half = dim / 2;
    let t = (t * TIME_FACTOR)?;
<<<<<<< HEAD
    let arange = (Tensor::ones(half, DType::F32, dev)?.cumsum(0)? - 1.)?;
=======
    let arange = Tensor::arange(0, half as u32, dev)?.to_dtype(DType::F32)?;
>>>>>>> c2536d52
    let freqs = (arange * (-MAX_PERIOD.ln() / half as f64))?.exp()?;
    let args = t
        .unsqueeze(1)?
        .to_dtype(DType::F32)?
        .broadcast_mul(&freqs.unsqueeze(0)?)?;
    let emb = Tensor::cat(&[args.cos()?, args.sin()?], D::Minus1)?.to_dtype(dtype)?;
    Ok(emb)
}

#[derive(Debug, Clone)]
pub struct EmbedNd {
    #[allow(unused)]
    dim: usize,
    theta: usize,
    axes_dim: Vec<usize>,
}

impl EmbedNd {
    pub fn new(dim: usize, theta: usize, axes_dim: Vec<usize>) -> Self {
        Self {
            dim,
            theta,
            axes_dim,
        }
    }
}

impl Module for EmbedNd {
    fn forward(&self, ids: &Tensor) -> Result<Tensor> {
        let n_axes = ids.dim(D::Minus1)?;
        let mut emb = Vec::with_capacity(n_axes);
        for idx in 0..n_axes {
            let r = rope(
                &ids.get_on_dim(D::Minus1, idx)?,
                self.axes_dim[idx],
                self.theta,
            )?;
            emb.push(r)
        }
        let emb = Tensor::cat(&emb, 2)?;
        emb.unsqueeze(1)
    }
}

#[derive(Debug, Clone)]
pub struct MlpEmbedder {
    in_layer: Linear,
    out_layer: Linear,
}

impl MlpEmbedder {
    fn new(in_sz: usize, h_sz: usize, vb: VarBuilder) -> Result<Self> {
        let in_layer = candle_nn::linear(in_sz, h_sz, vb.pp("in_layer"))?;
        let out_layer = candle_nn::linear(h_sz, h_sz, vb.pp("out_layer"))?;
        Ok(Self {
            in_layer,
            out_layer,
        })
    }
}

impl Module for MlpEmbedder {
    fn forward(&self, xs: &Tensor) -> Result<Tensor> {
        xs.apply(&self.in_layer)?.silu()?.apply(&self.out_layer)
    }
}

#[derive(Debug, Clone)]
pub struct QkNorm {
    query_norm: RmsNorm,
    key_norm: RmsNorm,
}

impl QkNorm {
    fn new(dim: usize, vb: VarBuilder) -> Result<Self> {
        let query_norm = vb.get(dim, "query_norm.scale")?;
        let query_norm = RmsNorm::new(query_norm, 1e-6);
        let key_norm = vb.get(dim, "key_norm.scale")?;
        let key_norm = RmsNorm::new(key_norm, 1e-6);
        Ok(Self {
            query_norm,
            key_norm,
        })
    }
}

struct ModulationOut {
    shift: Tensor,
    scale: Tensor,
    gate: Tensor,
}

impl ModulationOut {
    fn scale_shift(&self, xs: &Tensor) -> Result<Tensor> {
        xs.broadcast_mul(&(&self.scale + 1.)?)?
            .broadcast_add(&self.shift)
    }

    fn gate(&self, xs: &Tensor) -> Result<Tensor> {
        self.gate.broadcast_mul(xs)
    }
}

#[derive(Debug, Clone)]
struct Modulation1 {
    lin: Linear,
}

impl Modulation1 {
    fn new(dim: usize, vb: VarBuilder) -> Result<Self> {
        let lin = candle_nn::linear(dim, 3 * dim, vb.pp("lin"))?;
        Ok(Self { lin })
    }

    fn forward(&self, vec_: &Tensor) -> Result<ModulationOut> {
        let ys = vec_
            .silu()?
            .apply(&self.lin)?
            .unsqueeze(1)?
            .chunk(3, D::Minus1)?;
        if ys.len() != 3 {
            candle_core::bail!("unexpected len from chunk {ys:?}")
        }
        Ok(ModulationOut {
            shift: ys[0].clone(),
            scale: ys[1].clone(),
            gate: ys[2].clone(),
        })
    }
}

#[derive(Debug, Clone)]
struct Modulation2 {
    lin: Linear,
}

impl Modulation2 {
    fn new(dim: usize, vb: VarBuilder) -> Result<Self> {
        let lin = candle_nn::linear(dim, 6 * dim, vb.pp("lin"))?;
        Ok(Self { lin })
    }

    fn forward(&self, vec_: &Tensor) -> Result<(ModulationOut, ModulationOut)> {
        let ys = vec_
            .silu()?
            .apply(&self.lin)?
            .unsqueeze(1)?
            .chunk(6, D::Minus1)?;
        if ys.len() != 6 {
            candle_core::bail!("unexpected len from chunk {ys:?}")
        }
        let mod1 = ModulationOut {
            shift: ys[0].clone(),
            scale: ys[1].clone(),
            gate: ys[2].clone(),
        };
        let mod2 = ModulationOut {
            shift: ys[3].clone(),
            scale: ys[4].clone(),
            gate: ys[5].clone(),
        };
        Ok((mod1, mod2))
    }
}

#[derive(Debug, Clone)]
pub struct SelfAttention {
    qkv: Linear,
    norm: QkNorm,
    proj: Linear,
    num_heads: usize,
}

impl SelfAttention {
    fn new(dim: usize, num_heads: usize, qkv_bias: bool, vb: VarBuilder) -> Result<Self> {
        let head_dim = dim / num_heads;
        let qkv = candle_nn::linear_b(dim, dim * 3, qkv_bias, vb.pp("qkv"))?;
        let norm = QkNorm::new(head_dim, vb.pp("norm"))?;
        let proj = candle_nn::linear(dim, dim, vb.pp("proj"))?;
        Ok(Self {
            qkv,
            norm,
            proj,
            num_heads,
        })
    }

    fn qkv(&self, xs: &Tensor) -> Result<(Tensor, Tensor, Tensor)> {
        let qkv = xs.apply(&self.qkv)?;
        let (b, l, _khd) = qkv.dims3()?;
        let qkv = qkv.reshape((b, l, 3, self.num_heads, ()))?;
        let q = qkv.i((.., .., 0))?.transpose(1, 2)?;
        let k = qkv.i((.., .., 1))?.transpose(1, 2)?;
        let v = qkv.i((.., .., 2))?.transpose(1, 2)?;
        let q = q.apply(&self.norm.query_norm)?;
        let k = k.apply(&self.norm.key_norm)?;
        Ok((q, k, v))
    }

    #[allow(unused)]
    fn forward(&self, xs: &Tensor, pe: &Tensor) -> Result<Tensor> {
        let (q, k, v) = self.qkv(xs)?;
        attention(&q, &k, &v, pe)?.apply(&self.proj)
    }
}

#[derive(Debug, Clone)]
struct Mlp {
    lin1: Linear,
    lin2: Linear,
}

impl Mlp {
    fn new(in_sz: usize, mlp_sz: usize, vb: VarBuilder) -> Result<Self> {
        let lin1 = candle_nn::linear(in_sz, mlp_sz, vb.pp("0"))?;
        let lin2 = candle_nn::linear(mlp_sz, in_sz, vb.pp("2"))?;
        Ok(Self { lin1, lin2 })
    }
}

impl Module for Mlp {
    fn forward(&self, xs: &Tensor) -> Result<Tensor> {
        xs.apply(&self.lin1)?.gelu()?.apply(&self.lin2)
    }
}

#[derive(Debug, Clone)]
pub struct DoubleStreamBlock {
    img_mod: Modulation2,
    img_norm1: LayerNorm,
    img_attn: SelfAttention,
    img_norm2: LayerNorm,
    img_mlp: Mlp,
    txt_mod: Modulation2,
    txt_norm1: LayerNorm,
    txt_attn: SelfAttention,
    txt_norm2: LayerNorm,
    txt_mlp: Mlp,
}

impl DoubleStreamBlock {
    fn new(cfg: &Config, vb: VarBuilder) -> Result<Self> {
        let h_sz = cfg.hidden_size;
        let mlp_sz = (h_sz as f64 * cfg.mlp_ratio) as usize;
        let img_mod = Modulation2::new(h_sz, vb.pp("img_mod"))?;
        let img_norm1 = layer_norm(h_sz, vb.pp("img_norm1"))?;
        let img_attn = SelfAttention::new(h_sz, cfg.num_heads, cfg.qkv_bias, vb.pp("img_attn"))?;
        let img_norm2 = layer_norm(h_sz, vb.pp("img_norm2"))?;
        let img_mlp = Mlp::new(h_sz, mlp_sz, vb.pp("img_mlp"))?;
        let txt_mod = Modulation2::new(h_sz, vb.pp("txt_mod"))?;
        let txt_norm1 = layer_norm(h_sz, vb.pp("txt_norm1"))?;
        let txt_attn = SelfAttention::new(h_sz, cfg.num_heads, cfg.qkv_bias, vb.pp("txt_attn"))?;
        let txt_norm2 = layer_norm(h_sz, vb.pp("txt_norm2"))?;
        let txt_mlp = Mlp::new(h_sz, mlp_sz, vb.pp("txt_mlp"))?;
        Ok(Self {
            img_mod,
            img_norm1,
            img_attn,
            img_norm2,
            img_mlp,
            txt_mod,
            txt_norm1,
            txt_attn,
            txt_norm2,
            txt_mlp,
        })
    }

    fn forward(
        &self,
        img: &Tensor,
        txt: &Tensor,
        vec_: &Tensor,
        pe: &Tensor,
    ) -> Result<(Tensor, Tensor)> {
        let (img_mod1, img_mod2) = self.img_mod.forward(vec_)?; // shift, scale, gate
        let (txt_mod1, txt_mod2) = self.txt_mod.forward(vec_)?; // shift, scale, gate
        let img_modulated = img.apply(&self.img_norm1)?;
        let img_modulated = img_mod1.scale_shift(&img_modulated)?;
        let (img_q, img_k, img_v) = self.img_attn.qkv(&img_modulated)?;

        let txt_modulated = txt.apply(&self.txt_norm1)?;
        let txt_modulated = txt_mod1.scale_shift(&txt_modulated)?;
        let (txt_q, txt_k, txt_v) = self.txt_attn.qkv(&txt_modulated)?;

        let q = Tensor::cat(&[txt_q, img_q], 2)?;
        let k = Tensor::cat(&[txt_k, img_k], 2)?;
        let v = Tensor::cat(&[txt_v, img_v], 2)?;

        let attn = attention(&q, &k, &v, pe)?;
        let txt_attn = attn.narrow(1, 0, txt.dim(1)?)?;
        let img_attn = attn.narrow(1, txt.dim(1)?, attn.dim(1)? - txt.dim(1)?)?;

        let img = (img + img_mod1.gate(&img_attn.apply(&self.img_attn.proj)?))?;
        let img = (&img
            + img_mod2.gate(
                &img_mod2
                    .scale_shift(&img.apply(&self.img_norm2)?)?
                    .apply(&self.img_mlp)?,
            )?)?;

        let txt = (txt + txt_mod1.gate(&txt_attn.apply(&self.txt_attn.proj)?))?;
        let txt = (&txt
            + txt_mod2.gate(
                &txt_mod2
                    .scale_shift(&txt.apply(&self.txt_norm2)?)?
                    .apply(&self.txt_mlp)?,
            )?)?;

        Ok((img, txt))
    }
}

#[derive(Debug, Clone)]
pub struct SingleStreamBlock {
    linear1: Linear,
    linear2: Linear,
    norm: QkNorm,
    pre_norm: LayerNorm,
    modulation: Modulation1,
    h_sz: usize,
    mlp_sz: usize,
    num_heads: usize,
}

impl SingleStreamBlock {
    fn new(cfg: &Config, vb: VarBuilder) -> Result<Self> {
        let h_sz = cfg.hidden_size;
        let mlp_sz = (h_sz as f64 * cfg.mlp_ratio) as usize;
        let head_dim = h_sz / cfg.num_heads;
        let linear1 = candle_nn::linear(h_sz, h_sz * 3 + mlp_sz, vb.pp("linear1"))?;
        let linear2 = candle_nn::linear(h_sz + mlp_sz, h_sz, vb.pp("linear2"))?;
        let norm = QkNorm::new(head_dim, vb.pp("norm"))?;
        let pre_norm = layer_norm(h_sz, vb.pp("pre_norm"))?;
        let modulation = Modulation1::new(h_sz, vb.pp("modulation"))?;
        Ok(Self {
            linear1,
            linear2,
            norm,
            pre_norm,
            modulation,
            h_sz,
            mlp_sz,
            num_heads: cfg.num_heads,
        })
    }

    fn forward(&self, xs: &Tensor, vec_: &Tensor, pe: &Tensor) -> Result<Tensor> {
        let mod_ = self.modulation.forward(vec_)?;
        let x_mod = mod_.scale_shift(&xs.apply(&self.pre_norm)?)?;
        let x_mod = x_mod.apply(&self.linear1)?;
        let qkv = x_mod.narrow(D::Minus1, 0, 3 * self.h_sz)?;
        let (b, l, _khd) = qkv.dims3()?;
        let qkv = qkv.reshape((b, l, 3, self.num_heads, ()))?;
        let q = qkv.i((.., .., 0))?.transpose(1, 2)?;
        let k = qkv.i((.., .., 1))?.transpose(1, 2)?;
        let v = qkv.i((.., .., 2))?.transpose(1, 2)?;
        let mlp = x_mod.narrow(D::Minus1, 3 * self.h_sz, self.mlp_sz)?;
        let q = q.apply(&self.norm.query_norm)?;
        let k = k.apply(&self.norm.key_norm)?;
        let attn = attention(&q, &k, &v, pe)?;
        let output = Tensor::cat(&[attn, mlp.gelu()?], 2)?.apply(&self.linear2)?;
        xs + mod_.gate(&output)
    }
}

#[derive(Debug, Clone)]
pub struct LastLayer {
    norm_final: LayerNorm,
    linear: Linear,
    ada_ln_modulation: Linear,
}

impl LastLayer {
    fn new(h_sz: usize, p_sz: usize, out_c: usize, vb: VarBuilder) -> Result<Self> {
        let norm_final = layer_norm(h_sz, vb.pp("norm_final"))?;
        let linear = candle_nn::linear(h_sz, p_sz * p_sz * out_c, vb.pp("linear"))?;
        let ada_ln_modulation = candle_nn::linear(h_sz, 2 * h_sz, vb.pp("adaLN_modulation.1"))?;
        Ok(Self {
            norm_final,
            linear,
            ada_ln_modulation,
        })
    }

    fn forward(&self, xs: &Tensor, vec: &Tensor) -> Result<Tensor> {
        let chunks = vec.silu()?.apply(&self.ada_ln_modulation)?.chunk(2, 1)?;
        let (shift, scale) = (&chunks[0], &chunks[1]);
        let xs = xs
            .apply(&self.norm_final)?
            .broadcast_mul(&(scale.unsqueeze(1)? + 1.0)?)?
            .broadcast_add(&shift.unsqueeze(1)?)?;
        xs.apply(&self.linear)
    }
}

#[derive(Debug, Clone)]
pub struct Flux {
    img_in: Linear,
    txt_in: Linear,
    time_in: MlpEmbedder,
    vector_in: MlpEmbedder,
    guidance_in: Option<MlpEmbedder>,
    pub pe_embedder: EmbedNd,
    double_blocks: Vec<DoubleStreamBlock>,
    single_blocks: Vec<SingleStreamBlock>,
    final_layer: LastLayer,
}

impl Flux {
    pub fn new(cfg: &Config, vb: VarBuilder) -> Result<Self> {
        let img_in = candle_nn::linear(cfg.in_channels, cfg.hidden_size, vb.pp("img_in"))?;
        let txt_in = candle_nn::linear(cfg.context_in_dim, cfg.hidden_size, vb.pp("txt_in"))?;
        let mut double_blocks = Vec::with_capacity(cfg.depth);
        let vb_d = vb.pp("double_blocks");
        for idx in 0..cfg.depth {
            let db = DoubleStreamBlock::new(cfg, vb_d.pp(idx))?;
            double_blocks.push(db)
        }
        let mut single_blocks = Vec::with_capacity(cfg.depth_single_blocks);
        let vb_s = vb.pp("single_blocks");
        for idx in 0..cfg.depth_single_blocks {
            let sb = SingleStreamBlock::new(cfg, vb_s.pp(idx))?;
            single_blocks.push(sb)
        }
        let time_in = MlpEmbedder::new(256, cfg.hidden_size, vb.pp("time_in"))?;
        let vector_in = MlpEmbedder::new(cfg.vec_in_dim, cfg.hidden_size, vb.pp("vector_in"))?;
        let guidance_in = if cfg.guidance_embed {
            let mlp = MlpEmbedder::new(256, cfg.hidden_size, vb.pp("guidance_in"))?;
            Some(mlp)
        } else {
            None
        };
        let final_layer =
            LastLayer::new(cfg.hidden_size, 1, cfg.in_channels, vb.pp("final_layer"))?;
        let pe_dim = cfg.hidden_size / cfg.num_heads;
        let pe_embedder = EmbedNd::new(pe_dim, cfg.theta, cfg.axes_dim.to_vec());
        Ok(Self {
            img_in,
            txt_in,
            time_in,
            vector_in,
            guidance_in,
            pe_embedder,
            double_blocks,
            single_blocks,
            final_layer,
        })
    }

    #[allow(clippy::too_many_arguments)]
    pub fn forward(
        &self,
        img: &Tensor,
        txt: &Tensor,
        pe: &Tensor,
        timesteps: &Tensor,
        y: &Tensor,
        guidance: Option<&Tensor>,
    ) -> Result<Tensor> {
        if txt.rank() != 3 {
            candle_core::bail!("unexpected shape for txt {:?}", txt.shape())
        }
        if img.rank() != 3 {
            candle_core::bail!("unexpected shape for img {:?}", img.shape())
        }
        let dtype = img.dtype();
        let mut txt = txt.apply(&self.txt_in)?;
        let mut img = img.apply(&self.img_in)?;
        let vec_ = timestep_embedding(timesteps, 256, dtype)?.apply(&self.time_in)?;
        let vec_ = match (self.guidance_in.as_ref(), guidance) {
            (Some(g_in), Some(guidance)) => {
                (vec_ + timestep_embedding(guidance, 256, dtype)?.apply(g_in))?
            }
            _ => vec_,
        };
        let vec_ = (vec_ + y.apply(&self.vector_in))?;

        // Double blocks
        for block in self.double_blocks.iter() {
            (img, txt) = block.forward(&img, &txt, &vec_, pe)?
        }
        // Single blocks
        let mut img = Tensor::cat(&[&txt, &img], 1)?;
        for block in self.single_blocks.iter() {
            img = block.forward(&img, &vec_, pe)?;
        }
        let img = img.i((.., txt.dim(1)?..))?;
        self.final_layer.forward(&img, &vec_)
    }
}<|MERGE_RESOLUTION|>--- conflicted
+++ resolved
@@ -159,11 +159,7 @@
     let dev = t.device();
     let half = dim / 2;
     let t = (t * TIME_FACTOR)?;
-<<<<<<< HEAD
-    let arange = (Tensor::ones(half, DType::F32, dev)?.cumsum(0)? - 1.)?;
-=======
     let arange = Tensor::arange(0, half as u32, dev)?.to_dtype(DType::F32)?;
->>>>>>> c2536d52
     let freqs = (arange * (-MAX_PERIOD.ln() / half as f64))?.exp()?;
     let args = t
         .unsqueeze(1)?
