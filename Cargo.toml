--- conflicted
+++ resolved
@@ -37,11 +37,6 @@
 flue-core = { path = "./flue-core", version = "0.1.0" }
 flue-flash-attn-v2 = { path = "./flue-flash-attn-v2", version = "0.8.0" }
 flue-flash-attn-v3 = { path = "./flue-flash-attn-v3", version = "0.8.0" }
-<<<<<<< HEAD
-candle-nn = { version = "0.8.4" }
-clap = { version = "4.5.34", features = ["derive"] }
-=======
->>>>>>> c2536d52
 hf-hub = { version = "0.4.2", default-features = false, features = ["ureq", "tokio", "rustls-tls"] }
 image = "0.25.6"
 intel-mkl-src = { version = "0.8.1" }
